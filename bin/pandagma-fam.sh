#!/usr/bin/env bash
#
# Configuration and run script which, with other scripts in this package, generates 
# gene-family orthogroups using the programs mmseqs, dagchainer, and mcl. 
# Authors: Steven Cannon, Hyunoh Lee, Joel Berendzen, Nathan Weeks, 2020-2023
#
scriptname='pandagma fam'

# shellcheck source=/dev/null
. pandagma-common.sh 

define HELP_DOC <<'EOS'
Compute orthogroups using a combination of synteny and homology,
using the programs mmseqs, dagchainer, and mcl, and additional pre- and post-refinement steps.

Usage:
  $scriptname -c CONFIG_FILE [options]

  Required:
           -c (path to the config file)

  Options: -s (subcommand to run. If \"all\" or omitted, all steps will be run; otherwise, run specified step)
           -w (working directory, for temporary and intermediate files [default: './work_pandagma'].)
           -o OUTPUT_DIR (name for the output directory [default: './out_pandagma'].
                Applicable only to "all", "summarize", and "xfr_aligns_trees" steps.)
           -n (number of processors to use. Defaults to number of processors available to the parent process)
           -r (retain. Don't do subcommand \"clean\" after running \"all\".)
           -v (version)
           -h (help)
           -m (more information)

Environment requirements: The following packages need to be available in your PATH:
    mmseqs dagchainer mcl cons famsa hmmalign hmmbuild fasttree

Also, please add the pandagma utility programs in the bin directory adjacent to pandagma-fam.sh, e.g.
    PATH=$PWD/bin:\$PATH

Primary protein sequences and annotation (GFF3 or BED) files must be listed in the
config file, in the arrays annotation_files and protein_files. See example files.

Subcommands (in order they are usually run):
  Run these first (if using the ks_peaks.tsv file; otherwise, run all main steps and
  ks filtering will be done using parameters ks_block_wgd_cutoff and max_pair_ks)
                all - All of the steps below, except for ks_filter, clean
                        (Or equivalently: omit the -s flag; \"all\" is default).
             ingest - Prepare the assembly and annotation files for analysis.
             mmseqs - Run mmseqs to do initial clustering of genes from pairs of assemblies.
             filter - Filter the synteny results for chromosome pairings, returning gene pairs.
         dagchainer - Run DAGchainer to filter for syntenic blocks.
            ks_calc - Calculation of Ks values on gene pairs from DAGchainer output.

  Evaluate the stats/ks_histplots.tsv and stats/ks_peaks_auto.tsv files and
  put ks_peaks.tsv into the \${WORK_DIR}/stats directory, then run the following commands:
          ks_filter - Filtering based on provided ks_peaks.tsv file (assumes prior ks_calc step)
                mcl - Derive clusters, with Markov clustering.
           consense - Calculate a consensus sequences from each pan-gene set, 
                      adding sequences missed in the first clustering round.
       cluster_rest - Retrieve unclustered sequences and cluster those that can be.
          add_extra - Add other gene model sets to the primary clusters. Useful for adding
                      annotation sets that may be of lower or uncertain quality.
         tabularize - Derive a table-format version of 18_syn_pan_aug_extra.clust.tsv
          summarize - Move results into output directory, and report summary statistics.

  If generating alignments, models, and trees, run the following steps:
              align - Align families.
     model_and_trim - Build HMMs and trim the alignments, preparatory to calculating trees.
         calc_trees - Calculate gene trees.

  Run the following subcommands separately if you wish:
              clean - Clean (delete) files in the working directory that are not needed 
                        for later addition of data using add_extra and subsequent run commands.
                        By default, \"clean\" is run as part of \"all\" unless the -r flag is set.
EOS

define MORE_INFO <<'EOS'
Two options are provided for filtering gene homologies based on additional provided information.

1. One option for additional filtering is to provide a file of gene matches for each species. 
In this workflow, this set of values is termed \"expected_quotas\", and can be provided
in the family conf file.
This indicates the number of expected paralogs for a species in a gene family at the desired evolutionary depth,
considering a known history of whole-genome duplications that affect the included species. For example,
for the legume family, originating ~70 mya:

expected_quotas=(
  Arachis     4
  Cercis      1
  Glycine     4
  Phaseolus   2
)

These quotas are used in a regular expression to identify the initial portion of the prefixed seqIDs,
for example, \"Cicer\" and \"cerca\" matching the genus and \"gensp\" matching prefixes for these seqIDs:
  Cicer.pan1.chr06
  cerca.ISC453364.gnm3.Chr03

2. The second option for additional filtering is to provide a file of Ks peak values for synteny-block-median Ks values.
This requires calculating gene-pair and block-median Ks values from DAGChainer output, using the first five steps,
through the \"ks_calc\" . Several ks-related parameters also need to be provided in the configuration file. These
are described briefly below. 

Variables in pandagma config file (Set the config with the CONF environment variable)
         clust_iden - Minimum identity threshold for mmseqs clustering [0.40]
          clust_cov - Minimum coverage for mmseqs clustering [0.40]
         extra_iden - Minimum identity threshold for mmseqs addition of \"extra\" annotations [0.30]
      TE_match_iden - Minimum identity threshold for excluding match to transposable element file - for "TESearch"
      mcl_inflation - Inflation parameter, for Markov clustering [1.6]
        strict_synt - For clustering of the \"main\" annotations, use only syntenic pairs [1]
                        The alternative (0) is to use all homologous pairs that satisfy expected_quotas
      ks_low_cutoff - For inferring Ks peak per species pair. Don't consider Ks block-median values less than this. [0.5]
       ks_hi_cutoff - For inferring Ks peak per species pair. Don't consider Ks block-median values greater than this. [2.0]
         ks_binsize - For calculating and displaying histograms. [0.05]
ks_block_wgd_cutoff - Fallback, if a ks_peaks.tsv file is not provided. [1.75]
        max_pair_ks - Fallback value for excluding gene pairs, if a ks_peaks.tsv file is not provided. [4.0]
      consen_prefix - Prefix to use in orthogroup names
    annot_str_regex - Regular expression for capturing annotation name from gene ID, e.g. 
                        \"([^.]+\.[^.]+)\..+\"
                          for two dot-separated fields, e.g. vigan.Shumari
                        or \"(\D+\d+\D+)\d+.+\" for Zea assembly+annot string, e.g. Zm00032ab
    min_align_count - Minimum number of sequences to trigger alignments, modeling, and trees [4]
min_annots_in_align - Minimum number of distinct annotation groups in an alignment to retain it [2]

    expected_quotas - (Optional) array of seqid prefixes & expected number of
                        paralogs for the species identified by the prefix; e.g.:
                        expected_quotas=(glyma 4 medtr 2)

File sets (arrays):
   annotation_files
      protein_files
          cds_files
annotation_files_extra
   protein_files_extra

Optional files with cutoff values
          ks_peaks.tsv
EOS

########################################
# Helper functions begin here

canonicalize_paths() {
  cd "${DATA_DIR}" || exit
  echo "Entering canonicalize_paths. Annotation files: " "${annotation_files[@]}"

  mapfile -t cds_files < <(realpath --canonicalize-existing "${cds_files[@]}")
  mapfile -t annotation_files < <(realpath --canonicalize-existing "${annotation_files[@]}")
  mapfile -t protein_files < <(realpath --canonicalize-existing "${protein_files[@]}")

  if [[ -v protein_files_extra ]]
  then
    mapfile -t protein_files_extra < <(realpath --canonicalize-existing "${protein_files_extra[@]}")
  fi

  if [[ -v cds_files_extra ]]
  then
    mapfile -t cds_files_extra < <(realpath --canonicalize-existing "${cds_files_extra[@]}")
    mapfile -t annotation_files_extra < <(realpath --canonicalize-existing "${annotation_files_extra[@]}")
  fi

  cd "${OLDPWD}" || exit
  readonly submit_dir=${PWD}

  fasta_file=$(basename "${protein_files[0]}" .gz)
  fa="${fasta_file##*.}"
}

########################################
# run functions 

##########
run_ingest() {
# Add positional information from GFF3 or 4- or 6-column BED to FASTA IDs
# BED start coordinate converted to 1-based
  cd "${WORK_DIR}" || exit
  echo; echo "Run ingest: from fasta and gff or bed data, create fasta with IDs containing positional info."
  
  mkdir -p 02_fasta_nuc 02_fasta_prot 01_posn_hsh stats

    # Prepare the tmp.gene_count_start to be joined, in run_summarize.
    # This is captured from the gene IDs using the annot_str_regex set in the config file.
    cat /dev/null > stats/tmp.gene_count_start
    cat /dev/null > stats/tmp.fasta_seqstats
    start_time=$(date)
    printf "Run started at: %s\n" "$start_time" > stats/tmp.timing

  export ANN_REX=${annot_str_regex}

  echo "  Get position information from the main annotation sets (protein)."
  cat /dev/null > 02_all_main_prot.faa # Collect all starting protein sequences, for later comparisons
  for (( file_num = 0; file_num < ${#protein_files[@]} ; file_num++ )); do
    file_base=$(basename "${protein_files[file_num]%.*}")
    cat_or_zcat "${protein_files[file_num]}" >> 02_all_main_prot.faa # Collect original seqs for later comparisons
    echo "  Adding positional information to fasta file $file_base"
    cat_or_zcat "${annotation_files[file_num]}" | 
      gff_or_bed_to_hash5.awk > 01_posn_hsh/"$file_base".hsh
    hash_into_fasta_id.pl -nodef -fasta "${protein_files[file_num]}" \
                          -hash 01_posn_hsh/"$file_base".hsh \
                          -out 02_fasta_prot/"$file_base"
    # calc basic sequence stats
    annot_name=$(basename 02_fasta_prot/"$file_base" | perl -pe '$ann_rex=qr($ENV{"ANN_REX"}); s/$ann_rex/$1/' )
    printf "  Main:  " >> stats/tmp.fasta_seqstats
    cat_or_zcat "${protein_files[file_num]}" | calc_seq_stats >> stats/tmp.fasta_seqstats
  done

  echo "  Get position information from the main annotation sets (cds)."
  cat /dev/null > 02_all_main_cds.fna # Collect all starting cds sequences, for later comparisons
  for (( file_num = 0; file_num < ${#cds_files[@]} ; file_num++ )); do
    file_base=$(basename "${cds_files[file_num]%.*}")
    cat_or_zcat "${cds_files[file_num]}" >> 02_all_main_cds.fna # Collect original seqs for later comparisons
    echo "  Adding positional information to fasta file $file_base"
    cat_or_zcat "${annotation_files[file_num]}" | 
      gff_or_bed_to_hash5.awk > 01_posn_hsh/"$file_base".hsh
      hash_into_fasta_id.pl -nodef -fasta "${cds_files[file_num]}" \
                          -hash 01_posn_hsh/"$file_base".hsh \
                          -out 02_fasta_nuc/"$file_base"
  done

  echo "  Get position information from the extra annotation sets (protein), if any."
  if [[ -v protein_files_extra ]]
  then
    cat /dev/null > 02_all_extra_protein.faa # Collect all starting sequences, for later comparisons
    for (( file_num = 0; file_num < ${#protein_files_extra[@]} ; file_num++ )); do
      file_base=$(basename "${protein_files_extra[file_num]%.*}")
      cat_or_zcat "${protein_files_extra[file_num]}" >> 02_all_extra_protein.faa  # Collect original seqs for later comparisons
      echo "  Adding positional information to extra fasta file $file_base"
      cat_or_zcat "${annotation_files_extra[file_num]}" | 
        gff_or_bed_to_hash5.awk > 01_posn_hsh/"$file_base".hsh
      hash_into_fasta_id.pl -nodef -fasta "${protein_files_extra[file_num]}" \
                            -hash 01_posn_hsh/"$file_base".hsh \
                            -out 02_fasta_prot/"$file_base"
      # calc basic sequence stats
      annot_name=$(basename 02_fasta_prot/"$file_base" | perl -pe '$ann_rex=qr($ENV{"ANN_REX"}); s/$ann_rex/$1/' )
      echo "  CHECK: report annot_name to stats file? [$annot_name]"
      printf "  Extra: " >> stats/tmp.fasta_seqstats
      cat_or_zcat "${protein_files_extra[file_num]}" | calc_seq_stats >> stats/tmp.fasta_seqstats
    done
  fi

  echo "  Get position information from the extra annotation sets (cds), if any."
  if [[ -v cds_files_extra ]]
  then
    cat /dev/null > 02_all_extra_cds.fna # Collect all starting sequences, for later comparisons
    for (( file_num = 0; file_num < ${#cds_files_extra[@]} ; file_num++ )); do
      file_base=$(basename "${cds_files_extra[file_num]%.*}")
      cat_or_zcat "${cds_files_extra[file_num]}" >> 02_all_extra_cds.fna  # Collect original seqs for later comparisons
      echo "  Adding positional information to extra fasta file $file_base"
      cat_or_zcat "${annotation_files_extra[file_num]}" | 
        gff_or_bed_to_hash5.awk > 01_posn_hsh/"$file_base".hsh
      hash_into_fasta_id.pl -nodef -fasta "${cds_files_extra[file_num]}" \
                            -hash 01_posn_hsh/"$file_base".hsh \
                            -out 02_fasta_nuc/"$file_base"
    done
  fi

  echo "  Count starting sequences, for later comparisons"
  for file in 02_fasta_prot/*."$fa"; do
    awk '$0~/UNDEFINED/ {ct++} 
      END{if (ct>0){print "Warning: " FILENAME " has " ct " genes without position (HASH UNDEFINED)" } }' "$file"
    grep '>' "$file" | perl -pe 's/__/\t/g' | cut -f2 | # extracts the GeneName from combined genspchr__GeneName__start__end__orient
      perl -pe '$ann_rex=qr($ENV{"ANN_REX"}); s/$ann_rex.+/$1/' |
      grep -v UNDEFINED | sort | uniq -c | awk '{print $2 "\t" $1}' >> stats/tmp.gene_count_start
  done

  sort -o stats/tmp.gene_count_start stats/tmp.gene_count_start
}

##########
run_mmseqs() {
  # Do mmseqs clustering on all pairings of the main annotation sets (not the extra ones though)
  cd "${WORK_DIR}" || exit
  echo; echo "Run mmseqs -- at ${clust_iden} percent identity and minimum of ${clust_cov}% coverage."
  #

  if [ -d 03_mmseqs ]; then rm -rf 03_mmseqs ; fi
  mkdir -p 03_mmseqs 03_mmseqs_tmp
  SEQTYPE=1;  # 1=pep; 3=nuc
  for (( file1_num = 0; file1_num < ${#protein_files[@]} ; file1_num++ )); do
    qry_base=$(basename "${protein_files[file1_num]%.*}" ."$fa")
    for (( file2_num = file1_num; file2_num < ${#protein_files[@]} ; file2_num++ )); do  # file2_num = $file1_num includes self-comparisons
      sbj_base=$(basename "${protein_files[file2_num]%.*}" ."$fa")
      echo "  Running mmseqs on comparison: ${qry_base}.x.${sbj_base}"
      MMTEMP=$(mktemp -d -p 03_mmseqs_tmp)

      if [[ ${qry_base} == "${sbj_base}" ]]; then # self-comparison, so use flag --add-self-matches
        mmseqs easy-search \
          02_fasta_prot/"$qry_base"."$fa" 02_fasta_prot/"$sbj_base"."$fa" 03_mmseqs/"${qry_base}".x."${sbj_base}".m8 "$MMTEMP" \
          --add-self-matches --search-type ${SEQTYPE} --cov-mode 0 -c "${clust_cov}" --min-seq-id "${clust_iden}" \
          --format-output "query,target,fident,alnlen,mismatch,gapopen,qstart,qend,tstart,tend,evalue,bits,qaln,taln" 1>/dev/null 
      else # not a self-comparison, do omit flag --add-self-matches
        mmseqs easy-search \
          02_fasta_prot/"$qry_base"."$fa" 02_fasta_prot/"$sbj_base"."$fa" 03_mmseqs/"${qry_base}".x."${sbj_base}".m8 "$MMTEMP" \
          --search-type ${SEQTYPE} --cov-mode 0 -c "${clust_cov}" --min-seq-id "${clust_iden}" \
          --format-output "query,target,fident,alnlen,mismatch,gapopen,qstart,qend,tstart,tend,evalue,bits,qaln,taln" 1>/dev/null 
      fi
    done
    echo
  done
  wait # wait for last jobs to finish
}

##########
run_filter() {
  echo; echo "From homology (mmseqs -m8) output, split out the following fields: molecule, gene, start, stop."
  cd "${WORK_DIR}" || exit
  if [ -d 04_dag ]; then rm -rf 04_dag ; fi
  mkdir -p 04_dag
  if [[ -v expected_quotas ]]; then  # filter based on list of match quotas if provided
    echo "Filtering on quotas from expected_quotas"
    for mmseqs_path in 03_mmseqs/*.m8; do
      outfilebase=$(basename "$mmseqs_path" .m8)
      echo "  Filtering $outfilebase based on expected quotas"
      filter_mmseqs_by_quotas.pl -quotas <(printf '%s %s\n' "${expected_quotas[@]}") < "${mmseqs_path}" |
        perl -pe 's/\t[\+-]//g' |  # strip orientation, which isn't used by DAGChainer 
        cat | # Next: for self-comparisons, suppress same chromosome && different gene ID (local dups)
        perl -lane 'print $_ unless($F[0] eq $F[4] && $F[1] ne $F[5])' |
        awk 'NF==8' |  # matches for genes with coordinates. The case of <8 can happen for seqs with UNDEF position.
        cat > 04_dag/"${outfilebase}"_matches.tsv &

      # allow to execute up to $NPROC in parallel
      if [[ $(jobs -r -p | wc -l) -ge ${NPROC} ]]; then wait -n; fi
    done
    wait # wait for last jobs to finish
  else   # don't filter, since quotas file isn't provided; just remove orientation, which isn't used by DAGChainer
    echo "No expected_quotas provided, so proceeding without quota (expected gene-count) filtering."
    for mmseqs_path in 03_mmseqs/*.m8; do
      outfilebase=$(basename "$mmseqs_path" .m8)
      cut -f1,2 "${mmseqs_path}" | 
        perl -pe 's/__/\t/g; s/\t[\+-]//g' | 
        cat | # Next: for self-comparisons, suppress same chromosome && different gene ID (local dups)
        perl -lane 'print $_ unless($F[0] eq $F[4] && $F[1] ne $F[5])' |
        awk 'NF==8' |  # matches for genes with coordinates. The case of <8 can happen for seqs with UNDEF position.
        cat > 04_dag/"${outfilebase}"_matches.tsv 
    done
  fi
}

##########
run_dagchainer() {
  # Identify syntenic blocks, using DAGchainer
  cd "${WORK_DIR}" || exit
  dagchainer_args='-M 50 -E 1e-5 -A 6 -s'  # -g and -D are calculated from the data
  echo; echo "Run DAGchainer using arguments \"${dagchainer_args}\" (-g and -D are calculated from the data)"
  # Check and preemptively remove malformed \*_matches.file, which can result from an aborted run
  if [ -f 04_dag/\*_matches.tsv ]; then rm 04_dag/\*_matches.tsv; fi
  for match_path in 04_dag/*_matches.tsv; do
    align_file=$(basename "$match_path" _matches.tsv)
    qryfile=$(echo "$align_file" | perl -pe 's/(\S+)\.x\..+/$1/')
    sbjfile=$(echo "$align_file" | perl -pe 's/\S+\.x\.(\S+)/$1/')

    echo "Find average distance between genes for the query and subject files: "
    echo "  $qryfile and $sbjfile"
    ave_gene_gap=$(cat 02_fasta_prot/"$qryfile"."$fa" 02_fasta_prot/"$sbjfile"."$fa" | 
                     awk '$1~/^>/ {print substr($1,2)}' | perl -pe 's/__/\t/g' | sort -k1,1 -k3n,3n |
                     awk '$1 == prev1 && $3 > prev4 {sum+=$3-prev4; ct++; prev1=$1; prev3=$3; prev4=$4};
                          $1 != prev1 || $3 <= prev4 {prev1=$1; prev3=$3; prev4=$4}; 
                          END{print 100*int(sum/ct/100)}')
    max_gene_gap=$(( ave_gene_gap * 20 ))

    echo "Running DAGchainer on comparison: $align_file"
    echo "  Calculated DAGchainer parameters: -g (ave_gene_gap): $ave_gene_gap -D (max_gene_gap): $max_gene_gap"; echo
    echo " run_DAG_chainer.pl $dagchainer_args  -g $ave_gene_gap -D $max_gene_gap -i \"${OLDPWD}/${match_path}\""

    # run_DAG_chainer.pl writes temp files to cwd;
    # use per-process temp directory to avoid any data race
    (
      tmpdir=$(mktemp -d)
      cd "${tmpdir}" || exit
      run_DAG_chainer.pl "$dagchainer_args"  -g "$ave_gene_gap" -D "$max_gene_gap" -i "${OLDPWD}/${match_path}" 1>/dev/null
      rmdir "${tmpdir}"
    ) &
    # allow to execute up to $NPROC in parallel
    if [[ $(jobs -r -p | wc -l) -ge ${NPROC} ]]; then wait -n; fi
  done
  wait # wait for last jobs to finish
}

##########
run_ks_calc() {
  echo; echo "Calculate Ks values from processed DAGChainer output, generating gene-pair and "
  echo       "block-median Ks values for subsequent filtering. For this step, alignments from mmseqs "
  echo       "are converted to berkeleydb key-value hashes, where the key is composed of "
  echo       "\"query subject\" or \"subject query\", in lexical order -- since the output of "
  echo       "DAGChainer has query and subject in lexical order."
  echo "NPROC: ${NPROC}"

  cd "${WORK_DIR}" || exit

  if [ ! -d "$WORK_DIR"/05_kaksout ]; then
    echo "creating output directory $WORK_DIR/05_kaksout"
    mkdir -p "$WORK_DIR"/05_kaksout
  fi
  
  echo "  Create berkeleydb index file (directory.index) for fasta file(s) 02_*_cds.fna"
  perl -MBio::DB::Fasta -e 'Bio::DB::Fasta->new(".", -glob=>"02_*_cds.fna")'
    
  for DAGFILE in 04_dag/*aligncoords; do
    base=$(basename "$DAGFILE" _matches.tsv.aligncoords)
    echo "  Calculate Ks values for $base"

    echo "cat $DAGFILE | calc_ks_from_dag.pl -fasta_db . \\ ";
    echo "   -align_method precalc -match_table 03_mmseqs/$base.db \\ ";
    echo "  -report_out 05_kaksout/$base.rptout";
    < "$DAGFILE" calc_ks_from_dag.pl -fasta_db . \
      -match_table 03_mmseqs/"$base".m8  -align_method precalc \
      -report_out 05_kaksout/"$base".rptout & #2> /dev/null & # discard verbose warnings from LocatableSeq.pm
    echo
    if [[ $(jobs -r -p | wc -l) -ge ${NPROC} ]]; then wait -n; fi
  done
  wait

  echo "  Delete Berkeleydb files (they derive from the .m8 files in 03_mmseqs and 02_*_cds.fna)"
  rm -f 03_mmseqs/*.index directory.index # Bio::DB::Fasta index

  echo "Determine provisional Ks peaks (Ks values and amplitudes) and generate Ks plots."
  cat /dev/null > stats/ks_peaks_auto.tsv
  cat /dev/null > stats/ks_histograms.tsv
  cat /dev/null > stats/ks_histplots.tsv
  for ks_path in 05_kaksout/*.rptout; do
    filebase=$(basename "$ks_path" .rptout)
    qry_ann=$(echo "$filebase" | perl -pe 'BEGIN{$REX=$ENV{"ANN_REX"}}; s/^$REX/$1/')
    sbj_ann=$(echo "$filebase" | perl -pe 'BEGIN{$REX=qr($ENV{"ANN_REX"})}; s/.+\.x\.$REX/$1/')

    < "$ks_path" awk 'NF==7 && $7<=3 {print $7}' | histogram.pl -z -n -s "$ks_binsize" |
      awk -v KSLC="$ks_low_cutoff" -v KSHC="$ks_hi_cutoff" -v QA="$qry_ann" -v SA="$sbj_ann" '
        $1>=KSLC && $1<=KSHC && $2>=maxampl { maxampl=$2; maxbin=$1 } 
        END{ printf("%s\t%s\t%.2f\t%d\n", QA, SA, maxbin, maxampl)}' >> stats/ks_peaks_auto.tsv

    ks_bin=$(< stats/ks_peaks_auto.tsv awk -v QA="$qry_ann" -v SA="$sbj_ann" -v OFS="\t" \
                                            '$1 == QA && $2 == SA {print $3}')
    ks_amplitude=$(< stats/ks_peaks_auto.tsv awk -v QA="$qry_ann" -v SA="$sbj_ann" -v OFS="\t" \
                                            '$1 == QA && $2 == SA {print $4}')

    export ks_amplitude
    ks_amplitude_pct=$(perl -e '$KSA=$ENV{ks_amplitude}; {printf("%.2f", $KSA/100)}')
      
    printf "  Amplitude, ks_peak_bin, qry, sbj:\t%s\t%s\t%s\t%s\n" "$ks_amplitude" "$ks_amplitude_pct" "$qry_ann" "$sbj_ann"

    {
      echo "# $filebase" 
      awk 'NF==7 && $7<=3 {print $7}' "$ks_path" | histogram.pl -z -n -s "$ks_binsize" 
      echo "" 
    } >> stats/ks_histograms.tsv

    {
      echo "# $filebase" 
      echo "# Normalized relative to Ks peak inferred at bin $ks_bin, with amplitude $ks_amplitude_pct" 
      awk 'NF==7 && $7<=3 {print $7}' "$ks_path" | histogram.pl -z -n -s "$ks_binsize" | 
        histplot.pl -d "$ks_amplitude_pct" | cut -b1-150
      echo "" 
    } >> stats/ks_histplots.tsv
  done
}

##########
run_ks_filter() {
  echo; 
  echo "From optional provided ${WORK_DIR}/stats/ks_peaks.tsv file and from processed DAGChainer output,i "
  echo "(with gene-pair and block-median Ks values added by calc_ks_from_dag.pl), filter on "
  echo "block-median Ks values, and combine the homology data into a file with gene pairs to be clustered."
  echo;

  cd "${WORK_DIR}" || exit
<<<<<<< HEAD
  if [ -d 05_kaksout_ks_filtered ]; then rm -rf 05_kaksout_ks_filtered ; fi
  mkdir -p 05_kaksout_ks_filtered
  if [[ -f stats/ks_peaks.tsv ]]; then  # filter based on list of Ks values
    echo "Filtering on quotas from expected_quotas and ks_pair_cutoff values provided in stats/ks_peaks.tsv"
=======
  if [ -f stats/ks_peaks.tsv ]; then  # filter based on list of Ks values
    echo "Filtering on quotas from expected_quotas and ks_pair_cutoff values provided in ks_peaks.tsv"
    if [ -d 05_kaksout_ks_filtered ]; then rm -rf 05_kaksout_ks_filtered ; fi
    mkdir -p 05_kaksout_ks_filtered
>>>>>>> b31230c3
    ks_peaks=stats/ks_peaks.tsv
    for ks_path in 05_kaksout/*.rptout; do
      outfilebase=$(basename "$ks_path" .rptout)
      echo "  Filtering $ks_path based on expected block-median Ks values"
      < "${ks_path}" filter_mmseqs_by_ks.pl \
<<<<<<< HEAD
          -ks_peaks ${ks_peaks} -annot_regex "$annot_str_regex" -max_pair_ks "$max_pair_ks" |
=======
          -ks_peak "${ks_peaks}" -annot_regex "$annot_str_regex" -max_pair_ks "$max_pair_ks" |
>>>>>>> b31230c3
        awk 'NF==7' > 05_kaksout_ks_filtered/"${outfilebase}".rptout 
    done
    cat 05_kaksout_ks_filtered/*.rptout | awk 'NF==7 {print $1 "\t" $2}' | sort -u > 05_filtered_pairs.tsv
  else # ks_peaks.tsv file isn't provided. Warn but proceed with a single Ks value: ks_hi_cutoff
    echo "INFO: No ks_peaks.tsv file was provided. It is recommended to review the provisional stats/ks_peaks_auto.tsv"
    echo "and stats/ks_histplots.tsv files and provide a file stats/ks_peaks.tsv -- either simply copying"
    echo "ks_peaks_auto.tsv to ks_peaks.tsv if the reported Ks peak values (column 3) are acceptable,"
    echo "or revising those values based on interpretation of stats/ks_histplots.tsv."
    echo "If stats/ks_histplots.tsv is not provided, then Ks filtering will be done using values provided"
<<<<<<< HEAD
    echo "in the config file for ks_block_wgd_cutoff and max_pair_ks."
  fi
}

##########
run_mcl() {
  # Calculate clusters using Markov clustering
  cd "${WORK_DIR}" || exit
  mkdir -p lists

  printf "\nPreparatory to clustering, combine the homology data into a file with gene pairs to be clustered.\n"

  files=$(shopt -s nullglob dotglob; echo 05_kaksout_ks_filtered/*)
  if [ -d 05_kaksout_ks_filtered ] && (( ${#files} )); then # From step ks_filter; supersedes all other conditions
    cat 05_kaksout_ks_filtered/*.rptout | awk 'NF==7 {print $1 "\t" $2}' | sort -u > 05_filtered_pairs.tsv
  else
=======
    echo "in the config file for ks_block_wgd_cutoff and max_pair_ks."; echo

>>>>>>> b31230c3
    if [ "$strict_synt" -eq 1 ]; then
      # https://stackoverflow.com/questions/3601515/how-to-check-if-a-variable-is-set-in-bash
      if [ -z ${ks_block_wgd_cutoff+x} ] || [ -z ${max_pair_ks+x} ] || 
          [ ! -d "${WORK_DIR}/05_kaksout" ] && [ ! "$(ls -A 05_kaksout/*.rptout)" ]; then
        echo "Variables ks_block_wgd_cutoff and/or max_pair_ks are unset or 05_kaksout doesn't exist; no Ks filtering will be done.";
        echo "Combine the DAGChainer synteny pairs into a file to be clustered."
        cat 04_dag/*.aligncoords | awk '$1!~/^#/ {print $2 "\t" $6}' | awk 'NF==2' | sort -u > 05_filtered_pairs.tsv
      else 
        echo "The ks_block_wgd_cutoff is set to '$ks_block_wgd_cutoff' and max_pair_ks is set to '$max_pair_ks'";
        echo "Combine DAGChainer synteny pairs, filtering by pairwise and block Ks thresholds, into a file to be clustered."
        # Combine the synteny pairs into a file to be clustered
        cat 05_kaksout/*.rptout | 
          awk -v PAIR_CUTOFF="$max_pair_ks" -v BLOCK_CUTOFF="$ks_block_wgd_cutoff" '
              NF>0 && $1!~/^#/ && ($5<=PAIR_CUTOFF || $7<=BLOCK_CUTOFF) {print $1 "\t" $2}' |
            sort -u > 05_filtered_pairs.tsv
      fi
    else 
      echo "## Combine the homology pairs (filtered by quota if provided) into a file to be clustered."
      cat 04_dag/*_matches.tsv 04_dag/*.aligncoords | awk '$1!~/^#/ {print $2 "\t" $6}' | 
        awk 'NF==2' | sort -u > 05_filtered_pairs.tsv
    fi
  fi
}

##########
run_mcl() {
  # Calculate clusters using Markov clustering
  cd "${WORK_DIR}" || exit

  printf "\nDo Markov clustering with inflation parameter %f and %d threads\n" "$mcl_inflation" "$NPROC"
  echo "MCL COMMAND: mcl 05_filtered_pairs.tsv -I $mcl_inflation -te ${NPROC} --abc -o tmp.syn_pan.clust.tsv"
  mcl 05_filtered_pairs.tsv -I "$mcl_inflation" -te "${NPROC}" --abc -o tmp.syn_pan.clust.tsv \
    1>/dev/null
 
  echo "  Add cluster IDs"
  awk -v PRE="$consen_prefix" '
    {padnum=sprintf("%05d", NR); print PRE padnum "\t" $0}' tmp.syn_pan.clust.tsv > 06_syn_pan.clust.tsv
  rm tmp.syn_pan.clust.tsv

  echo "  Move singleton and doubleton clusters into a list of leftovers"
  mkdir -p lists
  awk 'NF==2 {print $2} NF==3 {print $2; print $3}' 06_syn_pan.clust.tsv > lists/lis.06_syn_pan_1s_2s
  awk 'NF>3 {print $0}' 06_syn_pan.clust.tsv > 06_syn_pan_ge3.clust.tsv

  echo "  Reshape from mcl output format (clustered IDs on one line) to a hash format (clust_ID gene)"
  perl -lane 'for $i (1..scalar(@F)-1){print $F[0], "\t", $F[$i]}' 06_syn_pan_ge3.clust.tsv > 06_syn_pan_ge3.hsh.tsv
}

##########
run_consense() {
  echo; 
  echo "Add previously unclustered sequences into an \"augmented\" pan-gene set, by homology."
  cd "${WORK_DIR}" || exit
  if [ -d 07_pan_fasta ]; then rm -rf 07_pan_fasta; fi
  mkdir -p 07_pan_fasta lists


  echo "  For each pan-gene set, retrieve sequences into a multifasta file."
  echo "    Fasta file:" "${protein_files[@]}"
  get_fasta_from_family_file.pl "${protein_files[@]}" -fam 06_syn_pan_ge3.clust.tsv -out 07_pan_fasta

  echo "  Merge fasta files in 07_pan_fasta, prefixing them with panID__"
  merge_files_to_pan_fasta.awk 07_pan_fasta/* > 07_pan_fasta_prot.faa

  echo "  Get sorted list of all genes, from the original fasta files"
  cat_or_zcat "${protein_files[@]}" | awk '/^>/ {print substr($1,2)}' | sort > lists/09_all_genes

  echo "  Get sorted list of all clustered genes"
  awk '$1~/^>/ {print $1}' 07_pan_fasta/* | sed 's/>//' | sort > lists/09_all_clustered_genes

  echo "  Get list of genes not in clusters"
  comm -13 lists/09_all_clustered_genes lists/09_all_genes > lists/09_genes_not_in_clusters

  echo "  Retrieve the non-clustered genes"
  cat_or_zcat "${protein_files[@]}" |
    get_fasta_subset.pl -in /dev/stdin -clobber -lis lists/09_genes_not_in_clusters \
                        -out 09_genes_not_in_clusters.faa 

  echo "  Search non-clustered genes against genes already clustered."

  # Check sequence type (in case this run function is called separately from the usually-prior ones)
  someseq=$(head 07_pan_fasta_prot.faa | grep -v '>' | awk -v ORS="" '{print toupper($1)}')
  SEQTYPE=$(check_seq_type "${someseq}") # 3=nuc; 1=pep
  echo "SEQTYPE is: $SEQTYPE"

  mmseqs easy-search 09_genes_not_in_clusters.faa \
                     07_pan_fasta_prot.faa \
                     10_unclust.x.07_pan_fasta.m8 \
                     03_mmseqs_tmp \
                     --search-type "${SEQTYPE}" --cov-mode 5 -c "${clust_cov}" 1>/dev/null 

  echo "  Place unclustered genes into their respective pan-gene sets, based on top mmsearch hits."
  echo "  Use the \"main set\" $clust_iden threshold."
  export FAM_PRE=${consen_prefix}
  top_line.awk 10_unclust.x.07_pan_fasta.m8 | 
    awk -v IDEN="${clust_iden}" '$3>=IDEN {print $2 "\t" $1}' | 
    perl -pe '$prefix=$ENV{FAM_PRE}; s/^($prefix\d+)__\S+/$1/' |  # trims gene ID from preceding family ID
    sort -k1,1 -k2,2 | hash_to_rows_by_1st_col.awk >  11_syn_pan_leftovers.clust.tsv

  echo "  Retrieve sequences for the leftover genes"
  mkdir -p 11_pan_leftovers
  get_fasta_from_family_file.pl "${protein_files[@]}" \
    -fam 11_syn_pan_leftovers.clust.tsv -out 11_pan_leftovers/

  echo "  Make augmented cluster sets"
  cat /dev/null > 12_syn_pan_aug_pre.clust.tsv
  augment_cluster_sets.awk leftovers_dir=11_pan_leftovers 07_pan_fasta/* > 12_syn_pan_aug_pre.clust.tsv

  echo "  Reshape from mcl output format (clustered IDs on one line) to a hash format (clust_ID gene)"
  perl -lane 'for $i (1..scalar(@F)-1){print $F[0], "\t", $F[$i]}' 12_syn_pan_aug_pre.clust.tsv > 12_syn_pan_aug_pre.hsh.tsv
}

##########
run_cluster_rest() {
  echo
  echo; echo "== Retrieve unclustered sequences and cluster those that can be =="
  cd "${WORK_DIR}" || exit

  echo "  Retrieve genes present in the original protein files but absent from 12_syn_pan_aug.hsh"
  cut -f2 12_syn_pan_aug_pre.hsh.tsv | LC_ALL=C sort > lists/lis.12_syn_pan_aug_complement
  get_fasta_subset.pl -in 02_all_main_prot.faa -out 12_syn_pan_aug_complement.faa \
    -lis lists/lis.12_syn_pan_aug_complement -xclude -clobber

  MMTEMP=$(mktemp -d -p 03_mmseqs_tmp)
  mkdir -p 03_mmseqs_rest
  complmt_self_compare="12_syn_pan_aug_complement.x.12_syn_pan_aug_complement"
  < 12_syn_pan_aug_complement.faa \
    mmseqs easy-cluster stdin 03_mmseqs_rest/$complmt_self_compare "$MMTEMP" \
    --min-seq-id "$clust_iden" -c "$clust_cov" --cov-mode 0 --cluster-reassign 1>/dev/null

  echo "  Cluster the remaining sequences that have matches"
  mcl 03_mmseqs_rest/${complmt_self_compare}_cluster.tsv -I "$mcl_inflation" -te "${NPROC}" --abc -o tmp.syn_pan_aug_complement.clust.tsv

  echo "  Find number of clusters in initial (06) results"
  clust_count_06=$(wc -l 06_syn_pan_ge3.clust.tsv | awk '{print $1}')
 
  echo "  Add cluster IDs"
  < tmp.syn_pan_aug_complement.clust.tsv awk -v START="$clust_count_06" -v PRE="$consen_prefix" '
      NF>1 {padnum=sprintf("%05d", NR+START); print PRE padnum "\t" $0}' |
    cat > 12_syn_pan_aug_complement.clust.tsv
  rm tmp.syn_pan_aug_complement.clust.tsv

  echo "  Combine clusters derived from synteny or restricted homology (12_syn_pan_aug.clust.tsv)"
  echo "  and clusters from the complement of that set. Skip singletons (\"clusters\" of size 1)."
  cat 12_syn_pan_aug_pre.clust.tsv 12_syn_pan_aug_complement.clust.tsv | awk 'NF>1' > 12_syn_pan_aug.clust.tsv

  echo "  Reshape from mcl output format (clustered IDs on one line) to a hash format (clust_ID gene)"
  perl -lane 'for $i (1..scalar(@F)-1){print $F[0], "\t", $F[$i]}' 12_syn_pan_aug.clust.tsv > 12_syn_pan_aug.hsh.tsv
}

##########
run_add_extra() {
  echo; echo "== Add extra annotation sets (if provided) to the augmented clusters, by homology =="
  cd "${WORK_DIR}" || exit

  if [ -d 13_extra_out_dir ]; then rm -rf 13_extra_out_dir; fi
  if [ -d 13_pan_aug_fasta ]; then rm -rf 13_pan_aug_fasta; fi
  mkdir -p 13_extra_out_dir 13_pan_aug_fasta

  echo "  For each pan-gene set, retrieve sequences into a multifasta file."
  get_fasta_from_family_file.pl "${protein_files[@]}" -fam 12_syn_pan_aug.clust.tsv -out 13_pan_aug_fasta
  
  echo "Merge fasta files in 13_pan_aug_fasta, prefixing IDs with panID__"
  merge_files_to_pan_fasta.awk 13_pan_aug_fasta/* > 13_pan_aug_fasta.faa

  if [[ -v protein_files_extra ]]
  then # handle the "extra" annotation files
    echo "  Search non-clustered genes against pan-gene consensus sequences"
    # Check sequence type (in case this run function is called separately from the usually-prior ones)
    someseq=$(head 07_pan_fasta_prot.faa | grep -v '>' | awk -v ORS="" '{print toupper($1)}')
    SEQTYPE=$(check_seq_type "${someseq}") # 3=nuc; 1=pep
    echo "SEQTYPE is: $SEQTYPE"

    for filepath in "${protein_files_extra[@]}"; do
      fasta_file=$(basename "${filepath%.*}")
      echo "Extra: $fasta_file"
      MMTEMP=$(mktemp -d -p 03_mmseqs_tmp)
      mmseqs easy-search "${filepath}" 13_pan_aug_fasta.faa 13_extra_out_dir/"${fasta_file}".x.all_cons.m8 \
                   "$MMTEMP" --search-type "${SEQTYPE}" --cov-mode 5 -c "${clust_cov}" 1>/dev/null & # background

      if [[ $(jobs -r -p | wc -l) -ge ${MMSEQSTHREADS} ]]; then wait -n; fi
    done
    wait # wait for jobs to finish
  
    echo "  Place unclustered genes into their respective pan-gene sets, based on top mmsearch hits."
    echo "  Use identity threshold extr_iden: $extra_iden."
    export FAM_PRE=${consen_prefix}
    top_line.awk 13_extra_out_dir/*.x.all_cons.m8 |
      awk -v IDEN="${extra_iden}" '$3>=IDEN {print $2 "\t" $1}' | 
      perl -pe '$prefix=$ENV{FAM_PRE}; s/^($prefix\d+)__\S+/$1/' |  # trims gene ID from preceding family ID
      sort -k1,1 -k2,2 | hash_to_rows_by_1st_col.awk > 14_syn_pan_extra.clust.tsv
  
    echo "  Retrieve sequences for the extra genes"
    if [ -d 16_pan_leftovers_extra ]; then rm -rf 16_pan_leftovers_extra; fi
    mkdir -p 16_pan_leftovers_extra
    get_fasta_from_family_file.pl "${protein_files_extra[@]}" \
       -fam 14_syn_pan_extra.clust.tsv -out 16_pan_leftovers_extra/
  
    echo "  Make augmented cluster sets"
    augment_cluster_sets.awk leftovers_dir=16_pan_leftovers_extra 13_pan_aug_fasta/* |
      cat > 18_syn_pan_aug_extra.clust.tsv

    echo "  Reshape from mcl output format (clustered IDs on one line) to a hash format (clust_ID gene)"
    perl -lane 'for $i (1..scalar(@F)-1){print $F[0], "\t", $F[$i]}' 18_syn_pan_aug_extra.clust.tsv \
      > 18_syn_pan_aug_extra.hsh.tsv

    echo "  For each family set, retrieve sequences into a multifasta file 19_pan_aug_leftover_merged_prot (abbreviated 19_palmp)"
    printf "    Fasta file: %s %s\n" "${protein_files[@]}" "${protein_files_extra[@]}"
    if [ -d 19_palmp ]; then rm -rf 19_palmp ; fi
    mkdir -p 19_palmp
    get_fasta_from_family_file.pl "${protein_files[@]}" "${protein_files_extra[@]}" \
      -fam 18_syn_pan_aug_extra.clust.tsv -out 19_palmp

    echo "  Merge fasta files from 19_palmp, prefixing IDs with panID__"
    pushd 19_palmp
      merge_files_to_pan_fasta.awk 19_palmp/* > ../19_palmp.faa
      popd

  else  
    echo "== No annotations were designated as \"extra\", so just promote the syn_pan_aug files as syn_pan_aug_extra. ==" 
    cp 07_pan_fasta_prot.faa 19_palmp.faa
    cp 12_syn_pan_aug.clust.tsv 18_syn_pan_aug_extra.clust.tsv
    cp 12_syn_pan_aug.hsh.tsv 18_syn_pan_aug_extra.hsh.tsv
  fi
}

##########
run_tabularize() {
  echo; echo "== Derive a table-format version of 18_syn_pan_aug_extra.clust.tsv"
  cd "${WORK_DIR}" || exit

  # Get table header
  pangene_tabularize.pl -pan 18_syn_pan_aug_extra.clust.tsv -annot_str_regex "$ANN_REX" > tmp.18_syn_pan_aug_extra.clust.tsv
  head -1 tmp.18_syn_pan_aug_extra.clust.tsv > tmp.table_header

  echo "  Sort, putting header row at top, and don't print pangenes that are all NONE"
    < tmp.18_syn_pan_aug_extra.clust.tsv sort -k1,1 | sed '/^$/d; /^#pangene/d' |
    perl -lane '$ct=0; for $gn (@F){if ($gn=~/NONE/){$ct++}}; if ($ct<(scalar(@F)-1)){print $_}' |
    cat tmp.table_header - > 18_syn_pan_aug_extra.table.tsv

    rm tmp.18_syn_pan_aug_extra.clust.tsv
    rm tmp.table_header
}

##########
run_summarize() {
  echo; echo "Summarize: Move results into output directory, and report some summary statistics"

  cd "${WORK_DIR}" || exit
  echo "  work_dir: $PWD"

  echo "  Calculate matrix of gene counts per orthogroup and annotation set"
  calc_pan_stats.pl -annot_regex "$ANN_REX" -pan 18_syn_pan_aug_extra.clust.tsv -out 18_syn_pan_aug_extra.counts.tsv
 
  full_out_dir="${out_dir}"
  stats_file=${full_out_dir}/stats.txt

  cd "${submit_dir}" || exitd

  if [ ! -d "$full_out_dir" ]; then
      echo "creating output directory \"${full_out_dir}/\""
      mkdir -p "$full_out_dir"
  fi

  for file in 06_syn_pan.clust.tsv 06_syn_pan_ge3.hsh.tsv \
              12_syn_pan_aug.clust.tsv 12_syn_pan_aug.hsh.tsv \
              18_syn_pan_aug_extra.clust.tsv  18_syn_pan_aug_extra.hsh.tsv \
              18_syn_pan_aug_extra.table.tsv 18_syn_pan_aug_extra.counts.tsv; do
    if [ -f "${WORK_DIR}"/$file ]; then
      cp "${WORK_DIR}"/$file "${full_out_dir}"/
    else 
      echo "Warning: couldn't find file ${WORK_DIR}/$file; skipping"
    fi
  done

  echo "Copy manifest file into the output directory"
  if [ -f "${submit_dir}/manifests/MANIFEST_output_fam.yml" ]; then
    cp "${submit_dir}/manifests/MANIFEST_output_fam.yml" "$full_out_dir"/
  else
    echo "Couldn't find file manifests/MANIFEST_output_fam.yml"
  fi

<<<<<<< HEAD
  # Copy directory of final fasta files - abbreviated 19_palmp but copied to 19_pan_aug_leftover_merged_prot
  if [ -d "${WORK_DIR}"/19_palmp ]; then
    echo "Copying directory $dir to output directory"
    cp -r "${WORK_DIR}"/$dir "${full_out_dir}"/19_pan_aug_leftover_merged_prot
  else 
    echo "Warning: couldn't find dir ${WORK_DIR}/$dir; skipping"
  fi

  # 21_hmm 22_hmmalign 23_hmmalign_trim2 24_trees are transferred with -s xfr_aligns_trees

=======
>>>>>>> b31230c3
  printf "Run of program %s, version %s\n" "$scriptname" "$version" > "${stats_file}"

  end_time=$(date)
  cat "${WORK_DIR}"/stats/tmp.timing >> "${stats_file}"
  printf "Run ended at:   %s\n\n" "$end_time" >> "${stats_file}"

  echo "  Report parameters from config file"
  printf "Parameter  \tvalue\n" >> "${stats_file}"
  for key in ${pandagma_conf_params}; do
    printf '%-15s\t%s\n' "${key}" "${!key}" >> "${stats_file}"
  done

  printf "\nOutput directory for this run:\t%s\n" "$full_out_dir" >> "${stats_file}"

  echo "  Report orthogroup composition statistics for the three main cluster-calculation steps"

  echo "  Print sequence composition statistics for each annotation set"
  
  {
  printf "\n== Sequence stats for protein files\n" 
  printf "  Class:  seqs     min max    N50    ave     annotation_name\n"  
  if [ -f "${WORK_DIR}"/stats/tmp.fasta_seqstats ]; then
    cat "${WORK_DIR}"/stats/tmp.fasta_seqstats 

    printf "\n  Avg:   " >> "${stats_file}" 
    < "${WORK_DIR}"/stats/tmp.fasta_seqstats transpose.pl |
      perl -ane 'BEGIN{use List::Util qw(sum)}; 
                 if ($F[0]=~/^\d+/){
                   $sum=sum @F; $ct=scalar(@F); $avg=$sum/$ct;
                   printf " %4d ", $avg;
                 END{print "   all_annot_sets\n"}
                 }' 
  fi
  } >> "${stats_file}"

  echo "  Print per-annotation-set coverage stats (sequence counts, sequences retained)"
  #   tmp.gene_count_start was generated during run_ingest
  printf "\n== Proportion of initial genes retained in the \"aug_extra\" set:\n" \
    >> "${stats_file}"

  cut -f2 "${WORK_DIR}"/18_syn_pan_aug_extra.hsh.tsv | 
    perl -pe '$ann_rex=qr($ENV{"ANN_REX"}); s/$ann_rex/$1/' |
    sort | uniq -c | awk '{print $2 "\t" $1}' > "${WORK_DIR}"/stats/tmp.gene_count_all_end

  paste "${WORK_DIR}"/stats/tmp.gene_count_start \
        "${WORK_DIR}"/stats/tmp.gene_count_all_end |
    awk 'BEGIN{print "  Start\tEnd\tPct_kept\tAnnotation_name"} 
        { printf "  %i\t%i\t%2.1f\t%s\n", $2, $4, 100*($4/$2), $1 }'  >> "${stats_file}"

  echo "  Print counts per accession"
<<<<<<< HEAD
  {
    printf "\n== For all annotation sets, counts of genes-in-orthogroups and counts of orthogroups-with-genes:\n"
    printf "  gns-in-OGs  OGs-w-gns  OGs-w-gns/gns  pct-non-null-OGs  pct-null-OGs  annot-set\n" 
  } >> "${stats_file}"
  if [ -f "${full_out_dir}"/18_syn_pan_aug_extra.counts.tsv ]; then
    {
    transpose.pl "${full_out_dir}"/18_syn_pan_aug_extra.counts.tsv | 
      perl -lane 'next if ($.<=3); 
        $ct=0; $sum=0; $nulls=0; $OGs=0;
        for $i (@F[1..(@F-1)]){ $OGs++; if ($i>0){$ct++; $sum+=$i} if ($i==0){$nulls++} }; 
        printf("  %d\t%d\t%.2f\t%.2f\t%.2f\t%s\n", $sum, $ct, 100*$ct/$sum, 100*($OGs-$nulls)/$OGs, 100*$nulls/$OGs, $F[0])' \
      >> "${stats_file}"
    }
=======
  if [ -f "${full_out_dir}"/18_syn_pan_aug_extra.counts.tsv ]; then
    {
      printf "\n== For all annotation sets, counts of genes-in-orthogroups and counts of orthogroups-with-genes:\n"
      printf "  gns-in-OGs  OGs-w-gns  OGs-w-gns/gns  pct-non-null-OGs  pct-null-OGs  annot-set\n"
    } >> "${stats_file}"
    {
      transpose.pl "${full_out_dir}"/18_syn_pan_aug_extra.counts.tsv |
        perl -lane 'next if ($.<=3);
          $ct=0; $sum=0; $nulls=0; $OGs=0;
          for $i (@F[1..(@F-1)]){
            $OGs++;
            if ($i>0){$ct++; $sum+=$i}
            if ($i==0){$nulls++}
          };
          printf("  %d\t%d\t%.2f\t%.2f\t%.2f\t%s\n", $sum, $ct, 100*$ct/$sum, 100*($OGs-$nulls)/$OGs, 100*$nulls/$OGs, $F[0])'
    } >> "${stats_file}"
>>>>>>> b31230c3
  fi

  echo "  Print histograms"
  if [ -f "${full_out_dir}"/06_syn_pan.clust.tsv ]; then
    printf "\nCounts of initial clusters by cluster size, file 06_syn_pan.clust.tsv:\n" >> "${stats_file}"
    awk '{print NF-1}' "${full_out_dir}"/06_syn_pan.clust.tsv |
      sort | uniq -c | awk '{print $2 "\t" $1}' | sort -n >> "${stats_file}"
  fi

  if [ -f "${full_out_dir}"/12_syn_pan_aug.clust.tsv ]; then
    printf "\nCounts of augmented clusters by cluster size, file 12_syn_pan_aug.clust.tsv:\n" >> "${stats_file}"
    awk '{print NF-1}' "${full_out_dir}"/12_syn_pan_aug.clust.tsv |
      sort | uniq -c | awk '{print $2 "\t" $1}' | sort -n >> "${stats_file}"
  fi

  if [ -f "${full_out_dir}"/18_syn_pan_aug_extra.clust.tsv ]; then
    printf "\nCounts of augmented-extra clusters by cluster size, file 18_syn_pan_aug_extra.clust.tsv:\n" >> "${stats_file}"
    awk '{print NF-1}' "${full_out_dir}"/18_syn_pan_aug_extra.clust.tsv |
      sort | uniq -c | awk '{print $2 "\t" $1}' | sort -n >> "${stats_file}"
  fi
}

##########
run_clean() {
  echo "Clean (delete) files in the working directory that are not needed with subsequent add_extra"
  cd "${WORK_DIR}" || exit
  echo "  work_dir: $PWD"
  if [ -d MMTEMP ]; then rm -rf MMTEMP/*; 
  fi
  for dir in 11_pan_leftovers 13_extra_out_dir 16_pan_leftovers_extra 19_palmp; do
    if [ -d $dir ]; then echo "  Removing directory $dir"; rm -rf $dir &
    fi
  done
  #for file in 10* 11* 14* 20* 21* 23* 24* consen*; do
  for file in 10* 11* 14* 20*; do
    if [ -f "$file" ]; then echo "  Removing file $file"; rm "$file"; 
    fi
  done
  wait
  cd "$OLDPWD" || exit
}

########################################
# Main program

pandagma_conf_params='clust_iden clust_cov extra_iden TE_match_iden mcl_inflation strict_synt 
ks_low_cutoff ks_hi_cutoff ks_binsize ks_block_wgd_cutoff max_pair_ks consen_prefix 
annot_str_regex min_align_count min_annots_in_align'

# The steps  align_protein, model_and_trim, calc_trees, and xfr_aligns_trees may be run separately.
# Those steps (functions) are in pandagma-common.sh
export commandlist="ingest mmseqs filter dagchainer ks_calc ks_filter \
             mcl consense cluster_rest add_extra tabularize summarize"

export dependencies='dagchainer mcl cons famsa run_DAG_chainer.pl'

declare out_dir version clust_iden clust_cov extra_iden mcl_inflation strict_synt \
        ks_low_cutoff ks_hi_cutoff ks_binsize ks_block_wgd_cutoff max_pair_ks \
        consen_prefix annot_str_regex

main_pan_fam "$@"<|MERGE_RESOLUTION|>--- conflicted
+++ resolved
@@ -460,27 +460,17 @@
   echo;
 
   cd "${WORK_DIR}" || exit
-<<<<<<< HEAD
-  if [ -d 05_kaksout_ks_filtered ]; then rm -rf 05_kaksout_ks_filtered ; fi
-  mkdir -p 05_kaksout_ks_filtered
-  if [[ -f stats/ks_peaks.tsv ]]; then  # filter based on list of Ks values
-    echo "Filtering on quotas from expected_quotas and ks_pair_cutoff values provided in stats/ks_peaks.tsv"
-=======
+
   if [ -f stats/ks_peaks.tsv ]; then  # filter based on list of Ks values
     echo "Filtering on quotas from expected_quotas and ks_pair_cutoff values provided in ks_peaks.tsv"
     if [ -d 05_kaksout_ks_filtered ]; then rm -rf 05_kaksout_ks_filtered ; fi
     mkdir -p 05_kaksout_ks_filtered
->>>>>>> b31230c3
     ks_peaks=stats/ks_peaks.tsv
     for ks_path in 05_kaksout/*.rptout; do
       outfilebase=$(basename "$ks_path" .rptout)
       echo "  Filtering $ks_path based on expected block-median Ks values"
       < "${ks_path}" filter_mmseqs_by_ks.pl \
-<<<<<<< HEAD
-          -ks_peaks ${ks_peaks} -annot_regex "$annot_str_regex" -max_pair_ks "$max_pair_ks" |
-=======
           -ks_peak "${ks_peaks}" -annot_regex "$annot_str_regex" -max_pair_ks "$max_pair_ks" |
->>>>>>> b31230c3
         awk 'NF==7' > 05_kaksout_ks_filtered/"${outfilebase}".rptout 
     done
     cat 05_kaksout_ks_filtered/*.rptout | awk 'NF==7 {print $1 "\t" $2}' | sort -u > 05_filtered_pairs.tsv
@@ -490,27 +480,8 @@
     echo "ks_peaks_auto.tsv to ks_peaks.tsv if the reported Ks peak values (column 3) are acceptable,"
     echo "or revising those values based on interpretation of stats/ks_histplots.tsv."
     echo "If stats/ks_histplots.tsv is not provided, then Ks filtering will be done using values provided"
-<<<<<<< HEAD
-    echo "in the config file for ks_block_wgd_cutoff and max_pair_ks."
-  fi
-}
-
-##########
-run_mcl() {
-  # Calculate clusters using Markov clustering
-  cd "${WORK_DIR}" || exit
-  mkdir -p lists
-
-  printf "\nPreparatory to clustering, combine the homology data into a file with gene pairs to be clustered.\n"
-
-  files=$(shopt -s nullglob dotglob; echo 05_kaksout_ks_filtered/*)
-  if [ -d 05_kaksout_ks_filtered ] && (( ${#files} )); then # From step ks_filter; supersedes all other conditions
-    cat 05_kaksout_ks_filtered/*.rptout | awk 'NF==7 {print $1 "\t" $2}' | sort -u > 05_filtered_pairs.tsv
-  else
-=======
     echo "in the config file for ks_block_wgd_cutoff and max_pair_ks."; echo
 
->>>>>>> b31230c3
     if [ "$strict_synt" -eq 1 ]; then
       # https://stackoverflow.com/questions/3601515/how-to-check-if-a-variable-is-set-in-bash
       if [ -z ${ks_block_wgd_cutoff+x} ] || [ -z ${max_pair_ks+x} ] || 
@@ -793,7 +764,6 @@
     echo "Couldn't find file manifests/MANIFEST_output_fam.yml"
   fi
 
-<<<<<<< HEAD
   # Copy directory of final fasta files - abbreviated 19_palmp but copied to 19_pan_aug_leftover_merged_prot
   if [ -d "${WORK_DIR}"/19_palmp ]; then
     echo "Copying directory $dir to output directory"
@@ -804,8 +774,6 @@
 
   # 21_hmm 22_hmmalign 23_hmmalign_trim2 24_trees are transferred with -s xfr_aligns_trees
 
-=======
->>>>>>> b31230c3
   printf "Run of program %s, version %s\n" "$scriptname" "$version" > "${stats_file}"
 
   end_time=$(date)
@@ -856,21 +824,6 @@
         { printf "  %i\t%i\t%2.1f\t%s\n", $2, $4, 100*($4/$2), $1 }'  >> "${stats_file}"
 
   echo "  Print counts per accession"
-<<<<<<< HEAD
-  {
-    printf "\n== For all annotation sets, counts of genes-in-orthogroups and counts of orthogroups-with-genes:\n"
-    printf "  gns-in-OGs  OGs-w-gns  OGs-w-gns/gns  pct-non-null-OGs  pct-null-OGs  annot-set\n" 
-  } >> "${stats_file}"
-  if [ -f "${full_out_dir}"/18_syn_pan_aug_extra.counts.tsv ]; then
-    {
-    transpose.pl "${full_out_dir}"/18_syn_pan_aug_extra.counts.tsv | 
-      perl -lane 'next if ($.<=3); 
-        $ct=0; $sum=0; $nulls=0; $OGs=0;
-        for $i (@F[1..(@F-1)]){ $OGs++; if ($i>0){$ct++; $sum+=$i} if ($i==0){$nulls++} }; 
-        printf("  %d\t%d\t%.2f\t%.2f\t%.2f\t%s\n", $sum, $ct, 100*$ct/$sum, 100*($OGs-$nulls)/$OGs, 100*$nulls/$OGs, $F[0])' \
-      >> "${stats_file}"
-    }
-=======
   if [ -f "${full_out_dir}"/18_syn_pan_aug_extra.counts.tsv ]; then
     {
       printf "\n== For all annotation sets, counts of genes-in-orthogroups and counts of orthogroups-with-genes:\n"
@@ -887,7 +840,6 @@
           };
           printf("  %d\t%d\t%.2f\t%.2f\t%.2f\t%s\n", $sum, $ct, 100*$ct/$sum, 100*($OGs-$nulls)/$OGs, 100*$nulls/$OGs, $F[0])'
     } >> "${stats_file}"
->>>>>>> b31230c3
   fi
 
   echo "  Print histograms"
